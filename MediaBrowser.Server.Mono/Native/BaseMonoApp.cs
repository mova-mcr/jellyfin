--- conflicted
+++ resolved
@@ -231,14 +231,11 @@
             throw new NotImplementedException();
         }
 
-<<<<<<< HEAD
-=======
         public IDbConnector GetDbConnector()
         {
             return new DbConnector(Logger);
         }
 
->>>>>>> cd02373e
         public static FFMpegInstallInfo GetInfo(NativeEnvironment environment)
         {
             var info = new FFMpegInstallInfo();
