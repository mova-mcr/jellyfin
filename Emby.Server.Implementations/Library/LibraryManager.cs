#pragma warning disable CS1591

using System;
using System.Collections.Concurrent;
using System.Collections.Generic;
using System.Globalization;
using System.IO;
using System.Linq;
using System.Net;
using System.Threading;
using System.Threading.Tasks;
using Emby.Naming.Audio;
using Emby.Naming.Common;
using Emby.Naming.TV;
using Emby.Naming.Video;
using Emby.Server.Implementations.Library.Resolvers;
using Emby.Server.Implementations.Library.Validators;
using Emby.Server.Implementations.Playlists;
using Emby.Server.Implementations.ScheduledTasks;
using MediaBrowser.Common.Extensions;
using MediaBrowser.Common.Progress;
using MediaBrowser.Controller;
using MediaBrowser.Controller.Configuration;
using MediaBrowser.Controller.Dto;
using MediaBrowser.Controller.Entities;
using MediaBrowser.Controller.Entities.Audio;
using MediaBrowser.Controller.Entities.TV;
using MediaBrowser.Controller.IO;
using MediaBrowser.Controller.Library;
using MediaBrowser.Controller.LiveTv;
using MediaBrowser.Controller.MediaEncoding;
using MediaBrowser.Controller.Persistence;
using MediaBrowser.Controller.Providers;
using MediaBrowser.Controller.Resolvers;
using MediaBrowser.Controller.Sorting;
using MediaBrowser.Model.Configuration;
using MediaBrowser.Model.Dlna;
using MediaBrowser.Model.Dto;
using MediaBrowser.Model.Entities;
using MediaBrowser.Model.IO;
using MediaBrowser.Model.Library;
using MediaBrowser.Model.Net;
using MediaBrowser.Model.Querying;
using MediaBrowser.Model.Tasks;
using MediaBrowser.Providers.MediaInfo;
using Microsoft.Extensions.Logging;
using SortOrder = MediaBrowser.Model.Entities.SortOrder;
using VideoResolver = Emby.Naming.Video.VideoResolver;

namespace Emby.Server.Implementations.Library
{
    /// <summary>
    /// Class LibraryManager
    /// </summary>
    public class LibraryManager : ILibraryManager
    {
        private readonly ILogger _logger;
        private readonly ITaskManager _taskManager;
        private readonly IUserManager _userManager;
        private readonly IUserDataManager _userDataRepository;
        private readonly IServerConfigurationManager _configurationManager;
        private readonly Lazy<ILibraryMonitor> _libraryMonitorFactory;
        private readonly Lazy<IProviderManager> _providerManagerFactory;
        private readonly Lazy<IUserViewManager> _userviewManagerFactory;
        private readonly IServerApplicationHost _appHost;
        private readonly IMediaEncoder _mediaEncoder;
        private readonly IFileSystem _fileSystem;
        private readonly IItemRepository _itemRepository;
        private readonly ConcurrentDictionary<Guid, BaseItem> _libraryItemsCache;

        private NamingOptions _namingOptions;
        private string[] _videoFileExtensions;

        private ILibraryMonitor LibraryMonitor => _libraryMonitorFactory.Value;

        private IProviderManager ProviderManager => _providerManagerFactory.Value;

        private IUserViewManager UserViewManager => _userviewManagerFactory.Value;

        /// <summary>
        /// Gets or sets the postscan tasks.
        /// </summary>
        /// <value>The postscan tasks.</value>
        private ILibraryPostScanTask[] PostscanTasks { get; set; }

        /// <summary>
        /// Gets or sets the intro providers.
        /// </summary>
        /// <value>The intro providers.</value>
        private IIntroProvider[] IntroProviders { get; set; }

        /// <summary>
        /// Gets or sets the list of entity resolution ignore rules
        /// </summary>
        /// <value>The entity resolution ignore rules.</value>
        private IResolverIgnoreRule[] EntityResolutionIgnoreRules { get; set; }

        /// <summary>
        /// Gets or sets the list of currently registered entity resolvers
        /// </summary>
        /// <value>The entity resolvers enumerable.</value>
        private IItemResolver[] EntityResolvers { get; set; }

        private IMultiItemResolver[] MultiItemResolvers { get; set; }

        /// <summary>
        /// Gets or sets the comparers.
        /// </summary>
        /// <value>The comparers.</value>
        private IBaseItemComparer[] Comparers { get; set; }

        /// <summary>
        /// Occurs when [item added].
        /// </summary>
        public event EventHandler<ItemChangeEventArgs> ItemAdded;

        /// <summary>
        /// Occurs when [item updated].
        /// </summary>
        public event EventHandler<ItemChangeEventArgs> ItemUpdated;

        /// <summary>
        /// Occurs when [item removed].
        /// </summary>
        public event EventHandler<ItemChangeEventArgs> ItemRemoved;

        public bool IsScanRunning { get; private set; }

        /// <summary>
        /// Initializes a new instance of the <see cref="LibraryManager" /> class.
        /// </summary>
        /// <param name="appHost">The application host</param>
        /// <param name="logger">The logger.</param>
        /// <param name="taskManager">The task manager.</param>
        /// <param name="userManager">The user manager.</param>
        /// <param name="configurationManager">The configuration manager.</param>
        /// <param name="userDataRepository">The user data repository.</param>
        public LibraryManager(
            IServerApplicationHost appHost,
            ILogger<LibraryManager> logger,
            ITaskManager taskManager,
            IUserManager userManager,
            IServerConfigurationManager configurationManager,
            IUserDataManager userDataRepository,
            Lazy<ILibraryMonitor> libraryMonitorFactory,
            IFileSystem fileSystem,
            Lazy<IProviderManager> providerManagerFactory,
            Lazy<IUserViewManager> userviewManagerFactory,
            IMediaEncoder mediaEncoder,
            IItemRepository itemRepository)
        {
            _appHost = appHost;
            _logger = logger;
            _taskManager = taskManager;
            _userManager = userManager;
            _configurationManager = configurationManager;
            _userDataRepository = userDataRepository;
            _libraryMonitorFactory = libraryMonitorFactory;
            _fileSystem = fileSystem;
            _providerManagerFactory = providerManagerFactory;
            _userviewManagerFactory = userviewManagerFactory;
            _mediaEncoder = mediaEncoder;
            _itemRepository = itemRepository;

            _libraryItemsCache = new ConcurrentDictionary<Guid, BaseItem>();

            _configurationManager.ConfigurationUpdated += ConfigurationUpdated;

            RecordConfigurationValues(configurationManager.Configuration);
        }

        /// <summary>
        /// Adds the parts.
        /// </summary>
        /// <param name="rules">The rules.</param>
        /// <param name="resolvers">The resolvers.</param>
        /// <param name="introProviders">The intro providers.</param>
        /// <param name="itemComparers">The item comparers.</param>
        /// <param name="postscanTasks">The post scan tasks.</param>
        public void AddParts(
            IEnumerable<IResolverIgnoreRule> rules,
            IEnumerable<IItemResolver> resolvers,
            IEnumerable<IIntroProvider> introProviders,
            IEnumerable<IBaseItemComparer> itemComparers,
            IEnumerable<ILibraryPostScanTask> postscanTasks)
        {
            EntityResolutionIgnoreRules = rules.ToArray();
            EntityResolvers = resolvers.OrderBy(i => i.Priority).ToArray();
            MultiItemResolvers = EntityResolvers.OfType<IMultiItemResolver>().ToArray();
            IntroProviders = introProviders.ToArray();
            Comparers = itemComparers.ToArray();
            PostscanTasks = postscanTasks.ToArray();
        }

        /// <summary>
        /// The _root folder
        /// </summary>
        private volatile AggregateFolder _rootFolder;

        /// <summary>
        /// The _root folder sync lock
        /// </summary>
        private readonly object _rootFolderSyncLock = new object();

        /// <summary>
        /// Gets the root folder.
        /// </summary>
        /// <value>The root folder.</value>
        public AggregateFolder RootFolder
        {
            get
            {
                if (_rootFolder == null)
                {
                    lock (_rootFolderSyncLock)
                    {
                        if (_rootFolder == null)
                        {
                            _rootFolder = CreateRootFolder();
                        }
                    }
                }

                return _rootFolder;
            }
        }

        private bool _wizardCompleted;

        /// <summary>
        /// Records the configuration values.
        /// </summary>
        /// <param name="configuration">The configuration.</param>
        private void RecordConfigurationValues(ServerConfiguration configuration)
        {
            _wizardCompleted = configuration.IsStartupWizardCompleted;
        }

        /// <summary>
        /// Configurations the updated.
        /// </summary>
        /// <param name="sender">The sender.</param>
        /// <param name="e">The <see cref="EventArgs" /> instance containing the event data.</param>
        private void ConfigurationUpdated(object sender, EventArgs e)
        {
            var config = _configurationManager.Configuration;

            var wizardChanged = config.IsStartupWizardCompleted != _wizardCompleted;

            RecordConfigurationValues(config);

            if (wizardChanged)
            {
                _taskManager.CancelIfRunningAndQueue<RefreshMediaLibraryTask>();
            }
        }

        public void RegisterItem(BaseItem item)
        {
            if (item == null)
            {
                throw new ArgumentNullException(nameof(item));
            }

            if (item is IItemByName)
            {
                if (!(item is MusicArtist))
                {
                    return;
                }
            }
            else if (!item.IsFolder)
            {
                if (!(item is Video) && !(item is LiveTvChannel))
                {
                    return;
                }
            }

            _libraryItemsCache.AddOrUpdate(item.Id, item, delegate { return item; });
        }

        public void DeleteItem(BaseItem item, DeleteOptions options)
        {
            DeleteItem(item, options, false);
        }

        public void DeleteItem(BaseItem item, DeleteOptions options, bool notifyParentItem)
        {
            if (item == null)
            {
                throw new ArgumentNullException(nameof(item));
            }

            var parent = item.GetOwner() ?? item.GetParent();

            DeleteItem(item, options, parent, notifyParentItem);
        }

        public void DeleteItem(BaseItem item, DeleteOptions options, BaseItem parent, bool notifyParentItem)
        {
            if (item == null)
            {
                throw new ArgumentNullException(nameof(item));
            }

            if (item.SourceType == SourceType.Channel)
            {
                if (options.DeleteFromExternalProvider)
                {
                    try
                    {
                        var task = BaseItem.ChannelManager.DeleteItem(item);
                        Task.WaitAll(task);
                    }
                    catch (ArgumentException)
                    {
                        // channel no longer installed
                    }
                }

                options.DeleteFileLocation = false;
            }

            if (item is LiveTvProgram)
            {
                _logger.LogDebug(
                    "Deleting item, Type: {0}, Name: {1}, Path: {2}, Id: {3}",
                    item.GetType().Name,
                    item.Name ?? "Unknown name",
                    item.Path ?? string.Empty,
                    item.Id);
            }
            else
            {
                _logger.LogInformation(
                    "Deleting item, Type: {0}, Name: {1}, Path: {2}, Id: {3}",
                    item.GetType().Name,
                    item.Name ?? "Unknown name",
                    item.Path ?? string.Empty,
                    item.Id);
            }

            var children = item.IsFolder
                ? ((Folder)item).GetRecursiveChildren(false).ToList()
                : new List<BaseItem>();

            foreach (var metadataPath in GetMetadataPaths(item, children))
            {
                if (!Directory.Exists(metadataPath))
                {
                    continue;
                }

                _logger.LogDebug("Deleting path {MetadataPath}", metadataPath);

                try
                {
                    Directory.Delete(metadataPath, true);
                }
                catch (Exception ex)
                {
                    _logger.LogError(ex, "Error deleting {MetadataPath}", metadataPath);
                }
            }

            if (options.DeleteFileLocation && item.IsFileProtocol)
            {
                // Assume only the first is required
                // Add this flag to GetDeletePaths if required in the future
                var isRequiredForDelete = true;

                foreach (var fileSystemInfo in item.GetDeletePaths())
                {
                    if (Directory.Exists(fileSystemInfo.FullName) || File.Exists(fileSystemInfo.FullName))
                    {
                        try
                        {
                            _logger.LogDebug("Deleting path {path}", fileSystemInfo.FullName);
                            if (fileSystemInfo.IsDirectory)
                            {
                                Directory.Delete(fileSystemInfo.FullName, true);
                            }
                            else
                            {
                                File.Delete(fileSystemInfo.FullName);
                            }
                        }
                        catch (IOException)
                        {
                            if (isRequiredForDelete)
                            {
                                throw;
                            }
                        }
                        catch (UnauthorizedAccessException)
                        {
                            if (isRequiredForDelete)
                            {
                                throw;
                            }
                        }
                    }

                    isRequiredForDelete = false;
                }
            }

            item.SetParent(null);

<<<<<<< HEAD
            _itemRepository.DeleteItem(item.Id, CancellationToken.None);
            foreach (var child in children)
            {
                _itemRepository.DeleteItem(child.Id, CancellationToken.None);
=======
            ItemRepository.DeleteItem(item.Id);
            foreach (var child in children)
            {
                ItemRepository.DeleteItem(child.Id);
>>>>>>> 299541f1
            }

            _libraryItemsCache.TryRemove(item.Id, out BaseItem removed);

            ReportItemRemoved(item, parent);
        }

        private static IEnumerable<string> GetMetadataPaths(BaseItem item, IEnumerable<BaseItem> children)
        {
            var list = new List<string>
            {
                item.GetInternalMetadataPath()
            };

            list.AddRange(children.Select(i => i.GetInternalMetadataPath()));

            return list;
        }

        /// <summary>
        /// Resolves the item.
        /// </summary>
        /// <param name="args">The args.</param>
        /// <param name="resolvers">The resolvers.</param>
        /// <returns>BaseItem.</returns>
        private BaseItem ResolveItem(ItemResolveArgs args, IItemResolver[] resolvers)
        {
            var item = (resolvers ?? EntityResolvers).Select(r => Resolve(args, r))
                .FirstOrDefault(i => i != null);

            if (item != null)
            {
                ResolverHelper.SetInitialItemValues(item, args, _fileSystem, this);
            }

            return item;
        }

        private BaseItem Resolve(ItemResolveArgs args, IItemResolver resolver)
        {
            try
            {
                return resolver.ResolvePath(args);
            }
            catch (Exception ex)
            {
                _logger.LogError(ex, "Error in {resolver} resolving {path}", resolver.GetType().Name, args.Path);
                return null;
            }
        }

        public Guid GetNewItemId(string key, Type type)
        {
            return GetNewItemIdInternal(key, type, false);
        }

        private Guid GetNewItemIdInternal(string key, Type type, bool forceCaseInsensitive)
        {
            if (string.IsNullOrEmpty(key))
            {
                throw new ArgumentNullException(nameof(key));
            }

            if (type == null)
            {
                throw new ArgumentNullException(nameof(type));
            }

            if (key.StartsWith(_configurationManager.ApplicationPaths.ProgramDataPath, StringComparison.Ordinal))
            {
                // Try to normalize paths located underneath program-data in an attempt to make them more portable
                key = key.Substring(_configurationManager.ApplicationPaths.ProgramDataPath.Length)
                    .TrimStart(new[] { '/', '\\' })
                    .Replace("/", "\\");
            }

            if (forceCaseInsensitive || !_configurationManager.Configuration.EnableCaseSensitiveItemIds)
            {
                key = key.ToLowerInvariant();
            }

            key = type.FullName + key;

            return key.GetMD5();
        }

        public BaseItem ResolvePath(FileSystemMetadata fileInfo, Folder parent = null)
            => ResolvePath(fileInfo, new DirectoryService(_fileSystem), null, parent);

        private BaseItem ResolvePath(
            FileSystemMetadata fileInfo,
            IDirectoryService directoryService,
            IItemResolver[] resolvers,
            Folder parent = null,
            string collectionType = null,
            LibraryOptions libraryOptions = null)
        {
            if (fileInfo == null)
            {
                throw new ArgumentNullException(nameof(fileInfo));
            }

            var fullPath = fileInfo.FullName;

            if (string.IsNullOrEmpty(collectionType) && parent != null)
            {
                collectionType = GetContentTypeOverride(fullPath, true);
            }

            var args = new ItemResolveArgs(_configurationManager.ApplicationPaths, directoryService)
            {
                Parent = parent,
                Path = fullPath,
                FileInfo = fileInfo,
                CollectionType = collectionType,
                LibraryOptions = libraryOptions
            };

            // Return null if ignore rules deem that we should do so
            if (IgnoreFile(args.FileInfo, args.Parent))
            {
                return null;
            }

            // Gather child folder and files
            if (args.IsDirectory)
            {
                var isPhysicalRoot = args.IsPhysicalRoot;

                // When resolving the root, we need it's grandchildren (children of user views)
                var flattenFolderDepth = isPhysicalRoot ? 2 : 0;

                FileSystemMetadata[] files;
                var isVf = args.IsVf;

                try
                {
                    files = FileData.GetFilteredFileSystemEntries(directoryService, args.Path, _fileSystem, _appHost, _logger, args, flattenFolderDepth: flattenFolderDepth, resolveShortcuts: isPhysicalRoot || isVf);
                }
                catch (Exception ex)
                {
                    if (parent != null && parent.IsPhysicalRoot)
                    {
                        _logger.LogError(ex, "Error in GetFilteredFileSystemEntries isPhysicalRoot: {0} IsVf: {1}", isPhysicalRoot, isVf);

                        files = Array.Empty<FileSystemMetadata>();
                    }
                    else
                    {
                        throw;
                    }
                }

                // Need to remove subpaths that may have been resolved from shortcuts
                // Example: if \\server\movies exists, then strip out \\server\movies\action
                if (isPhysicalRoot)
                {
                    files = NormalizeRootPathList(files).ToArray();
                }

                args.FileSystemChildren = files;
            }

            // Check to see if we should resolve based on our contents
            if (args.IsDirectory && !ShouldResolvePathContents(args))
            {
                return null;
            }

            return ResolveItem(args, resolvers);
        }

        public bool IgnoreFile(FileSystemMetadata file, BaseItem parent)
            => EntityResolutionIgnoreRules.Any(r => r.ShouldIgnore(file, parent));

        public List<FileSystemMetadata> NormalizeRootPathList(IEnumerable<FileSystemMetadata> paths)
        {
            var originalList = paths.ToList();

            var list = originalList.Where(i => i.IsDirectory)
                .Select(i => _fileSystem.NormalizePath(i.FullName))
                .Distinct(StringComparer.OrdinalIgnoreCase)
                .ToList();

            var dupes = list.Where(subPath => !subPath.EndsWith(":\\", StringComparison.OrdinalIgnoreCase) && list.Any(i => _fileSystem.ContainsSubPath(i, subPath)))
                .ToList();

            foreach (var dupe in dupes)
            {
                _logger.LogInformation("Found duplicate path: {0}", dupe);
            }

            var newList = list.Except(dupes, StringComparer.OrdinalIgnoreCase).Select(_fileSystem.GetDirectoryInfo).ToList();
            newList.AddRange(originalList.Where(i => !i.IsDirectory));
            return newList;
        }

        /// <summary>
        /// Determines whether a path should be ignored based on its contents - called after the contents have been read
        /// </summary>
        /// <param name="args">The args.</param>
        /// <returns><c>true</c> if XXXX, <c>false</c> otherwise</returns>
        private static bool ShouldResolvePathContents(ItemResolveArgs args)
        {
            // Ignore any folders containing a file called .ignore
            return !args.ContainsFileSystemEntryByName(".ignore");
        }

        public IEnumerable<BaseItem> ResolvePaths(IEnumerable<FileSystemMetadata> files, IDirectoryService directoryService, Folder parent, LibraryOptions libraryOptions, string collectionType)
        {
            return ResolvePaths(files, directoryService, parent, libraryOptions, collectionType, EntityResolvers);
        }

        public IEnumerable<BaseItem> ResolvePaths(
            IEnumerable<FileSystemMetadata> files,
            IDirectoryService directoryService,
            Folder parent,
            LibraryOptions libraryOptions,
            string collectionType,
            IItemResolver[] resolvers)
        {
            var fileList = files.Where(i => !IgnoreFile(i, parent)).ToList();

            if (parent != null)
            {
                var multiItemResolvers = resolvers == null ? MultiItemResolvers : resolvers.OfType<IMultiItemResolver>().ToArray();

                foreach (var resolver in multiItemResolvers)
                {
                    var result = resolver.ResolveMultiple(parent, fileList, collectionType, directoryService);

                    if (result != null && result.Items.Count > 0)
                    {
                        var items = new List<BaseItem>();
                        items.AddRange(result.Items);

                        foreach (var item in items)
                        {
                            ResolverHelper.SetInitialItemValues(item, parent, _fileSystem, this, directoryService);
                        }

                        items.AddRange(ResolveFileList(result.ExtraFiles, directoryService, parent, collectionType, resolvers, libraryOptions));
                        return items;
                    }
                }
            }

            return ResolveFileList(fileList, directoryService, parent, collectionType, resolvers, libraryOptions);
        }

        private IEnumerable<BaseItem> ResolveFileList(
            IEnumerable<FileSystemMetadata> fileList,
            IDirectoryService directoryService,
            Folder parent,
            string collectionType,
            IItemResolver[] resolvers,
            LibraryOptions libraryOptions)
        {
            return fileList.Select(f =>
            {
                try
                {
                    return ResolvePath(f, directoryService, resolvers, parent, collectionType, libraryOptions);
                }
                catch (Exception ex)
                {
                    _logger.LogError(ex, "Error resolving path {path}", f.FullName);
                    return null;
                }
            }).Where(i => i != null);
        }

        /// <summary>
        /// Creates the root media folder.
        /// </summary>
        /// <returns>AggregateFolder.</returns>
        /// <exception cref="InvalidOperationException">Cannot create the root folder until plugins have loaded.</exception>
        public AggregateFolder CreateRootFolder()
        {
            var rootFolderPath = _configurationManager.ApplicationPaths.RootFolderPath;

            Directory.CreateDirectory(rootFolderPath);

            var rootFolder = GetItemById(GetNewItemId(rootFolderPath, typeof(AggregateFolder))) as AggregateFolder ?? ((Folder)ResolvePath(_fileSystem.GetDirectoryInfo(rootFolderPath))).DeepCopy<Folder, AggregateFolder>();

            // In case program data folder was moved
            if (!string.Equals(rootFolder.Path, rootFolderPath, StringComparison.Ordinal))
            {
                _logger.LogInformation("Resetting root folder path to {0}", rootFolderPath);
                rootFolder.Path = rootFolderPath;
            }

            // Add in the plug-in folders
            var path = Path.Combine(_configurationManager.ApplicationPaths.DataPath, "playlists");

            Directory.CreateDirectory(path);

            Folder folder = new PlaylistsFolder
            {
                Path = path
            };

            if (folder.Id.Equals(Guid.Empty))
            {
                if (string.IsNullOrEmpty(folder.Path))
                {
                    folder.Id = GetNewItemId(folder.GetType().Name, folder.GetType());
                }
                else
                {
                    folder.Id = GetNewItemId(folder.Path, folder.GetType());
                }
            }

            var dbItem = GetItemById(folder.Id) as BasePluginFolder;

            if (dbItem != null && string.Equals(dbItem.Path, folder.Path, StringComparison.OrdinalIgnoreCase))
            {
                folder = dbItem;
            }

            if (folder.ParentId != rootFolder.Id)
            {
                folder.ParentId = rootFolder.Id;
                folder.UpdateToRepository(ItemUpdateType.MetadataImport, CancellationToken.None);
            }

            rootFolder.AddVirtualChild(folder);

            RegisterItem(folder);

            return rootFolder;
        }

        private volatile UserRootFolder _userRootFolder;
        private readonly object _syncLock = new object();

        public Folder GetUserRootFolder()
        {
            if (_userRootFolder == null)
            {
                lock (_syncLock)
                {
                    if (_userRootFolder == null)
                    {
                        var userRootPath = _configurationManager.ApplicationPaths.DefaultUserViewsPath;

                        _logger.LogDebug("Creating userRootPath at {path}", userRootPath);
                        Directory.CreateDirectory(userRootPath);

                        var newItemId = GetNewItemId(userRootPath, typeof(UserRootFolder));
                        UserRootFolder tmpItem = null;
                        try
                        {
                            tmpItem = GetItemById(newItemId) as UserRootFolder;
                        }
                        catch (Exception ex)
                        {
                            _logger.LogError(ex, "Error creating UserRootFolder {path}", newItemId);
                        }

                        if (tmpItem == null)
                        {
                            _logger.LogDebug("Creating new userRootFolder with DeepCopy");
                            tmpItem = ((Folder)ResolvePath(_fileSystem.GetDirectoryInfo(userRootPath))).DeepCopy<Folder, UserRootFolder>();
                        }

                        // In case program data folder was moved
                        if (!string.Equals(tmpItem.Path, userRootPath, StringComparison.Ordinal))
                        {
                            _logger.LogInformation("Resetting user root folder path to {0}", userRootPath);
                            tmpItem.Path = userRootPath;
                        }

                        _userRootFolder = tmpItem;
                        _logger.LogDebug("Setting userRootFolder: {folder}", _userRootFolder);
                    }
                }
            }

            return _userRootFolder;
        }

        public BaseItem FindByPath(string path, bool? isFolder)
        {
            // If this returns multiple items it could be tricky figuring out which one is correct.
            // In most cases, the newest one will be and the others obsolete but not yet cleaned up
            if (string.IsNullOrEmpty(path))
            {
                throw new ArgumentNullException(nameof(path));
            }

            var query = new InternalItemsQuery
            {
                Path = path,
                IsFolder = isFolder,
                OrderBy = new[] { (ItemSortBy.DateCreated, SortOrder.Descending) },
                Limit = 1,
                DtoOptions = new DtoOptions(true)
            };

            return GetItemList(query)
                .FirstOrDefault();
        }

        /// <summary>
        /// Gets the person.
        /// </summary>
        /// <param name="name">The name.</param>
        /// <returns>Task{Person}.</returns>
        public Person GetPerson(string name)
        {
            return CreateItemByName<Person>(Person.GetPath, name, new DtoOptions(true));
        }

        /// <summary>
        /// Gets the studio.
        /// </summary>
        /// <param name="name">The name.</param>
        /// <returns>Task{Studio}.</returns>
        public Studio GetStudio(string name)
        {
            return CreateItemByName<Studio>(Studio.GetPath, name, new DtoOptions(true));
        }

        public Guid GetStudioId(string name)
        {
            return GetItemByNameId<Studio>(Studio.GetPath, name);
        }

        public Guid GetGenreId(string name)
        {
            return GetItemByNameId<Genre>(Genre.GetPath, name);
        }

        public Guid GetMusicGenreId(string name)
        {
            return GetItemByNameId<MusicGenre>(MusicGenre.GetPath, name);
        }

        /// <summary>
        /// Gets the genre.
        /// </summary>
        /// <param name="name">The name.</param>
        /// <returns>Task{Genre}.</returns>
        public Genre GetGenre(string name)
        {
            return CreateItemByName<Genre>(Genre.GetPath, name, new DtoOptions(true));
        }

        /// <summary>
        /// Gets the music genre.
        /// </summary>
        /// <param name="name">The name.</param>
        /// <returns>Task{MusicGenre}.</returns>
        public MusicGenre GetMusicGenre(string name)
        {
            return CreateItemByName<MusicGenre>(MusicGenre.GetPath, name, new DtoOptions(true));
        }

        /// <summary>
        /// Gets the year.
        /// </summary>
        /// <param name="value">The value.</param>
        /// <returns>Task{Year}.</returns>
        public Year GetYear(int value)
        {
            if (value <= 0)
            {
                throw new ArgumentOutOfRangeException(nameof(value), "Years less than or equal to 0 are invalid.");
            }

            var name = value.ToString(CultureInfo.InvariantCulture);

            return CreateItemByName<Year>(Year.GetPath, name, new DtoOptions(true));
        }

        /// <summary>
        /// Gets a Genre
        /// </summary>
        /// <param name="name">The name.</param>
        /// <returns>Task{Genre}.</returns>
        public MusicArtist GetArtist(string name)
        {
            return GetArtist(name, new DtoOptions(true));
        }

        public MusicArtist GetArtist(string name, DtoOptions options)
        {
            return CreateItemByName<MusicArtist>(MusicArtist.GetPath, name, options);
        }

        private T CreateItemByName<T>(Func<string, string> getPathFn, string name, DtoOptions options)
            where T : BaseItem, new()
        {
            if (typeof(T) == typeof(MusicArtist))
            {
                var existing = GetItemList(new InternalItemsQuery
                {
                    IncludeItemTypes = new[] { typeof(T).Name },
                    Name = name,
                    DtoOptions = options
                }).Cast<MusicArtist>()
                .OrderBy(i => i.IsAccessedByName ? 1 : 0)
                .Cast<T>()
                .FirstOrDefault();

                if (existing != null)
                {
                    return existing;
                }
            }

            var id = GetItemByNameId<T>(getPathFn, name);

            var item = GetItemById(id) as T;

            if (item == null)
            {
                var path = getPathFn(name);
                item = new T
                {
                    Name = name,
                    Id = id,
                    DateCreated = DateTime.UtcNow,
                    DateModified = DateTime.UtcNow,
                    Path = path
                };

                CreateItem(item, null);
            }

            return item;
        }

        private Guid GetItemByNameId<T>(Func<string, string> getPathFn, string name)
              where T : BaseItem, new()
        {
            var path = getPathFn(name);
            var forceCaseInsensitiveId = _configurationManager.Configuration.EnableNormalizedItemByNameIds;
            return GetNewItemIdInternal(path, typeof(T), forceCaseInsensitiveId);
        }

        /// <summary>
        /// Validate and refresh the People sub-set of the IBN.
        /// The items are stored in the db but not loaded into memory until actually requested by an operation.
        /// </summary>
        /// <param name="cancellationToken">The cancellation token.</param>
        /// <param name="progress">The progress.</param>
        /// <returns>Task.</returns>
        public Task ValidatePeople(CancellationToken cancellationToken, IProgress<double> progress)
        {
            // Ensure the location is available.
            Directory.CreateDirectory(_configurationManager.ApplicationPaths.PeoplePath);

            return new PeopleValidator(this, _logger, _fileSystem).ValidatePeople(cancellationToken, progress);
        }

        /// <summary>
        /// Reloads the root media folder
        /// </summary>
        /// <param name="progress">The progress.</param>
        /// <param name="cancellationToken">The cancellation token.</param>
        /// <returns>Task.</returns>
        public Task ValidateMediaLibrary(IProgress<double> progress, CancellationToken cancellationToken)
        {
            // Just run the scheduled task so that the user can see it
            _taskManager.CancelIfRunningAndQueue<RefreshMediaLibraryTask>();

            return Task.CompletedTask;
        }

        /// <summary>
        /// Queues the library scan.
        /// </summary>
        public void QueueLibraryScan()
        {
            // Just run the scheduled task so that the user can see it
            _taskManager.QueueScheduledTask<RefreshMediaLibraryTask>();
        }

        /// <summary>
        /// Validates the media library internal.
        /// </summary>
        /// <param name="progress">The progress.</param>
        /// <param name="cancellationToken">The cancellation token.</param>
        /// <returns>Task.</returns>
        public async Task ValidateMediaLibraryInternal(IProgress<double> progress, CancellationToken cancellationToken)
        {
            IsScanRunning = true;
            LibraryMonitor.Stop();

            try
            {
                await PerformLibraryValidation(progress, cancellationToken).ConfigureAwait(false);
            }
            finally
            {
                LibraryMonitor.Start();
                IsScanRunning = false;
            }
        }

        private async Task ValidateTopLibraryFolders(CancellationToken cancellationToken)
        {
            await RootFolder.RefreshMetadata(cancellationToken).ConfigureAwait(false);

            // Start by just validating the children of the root, but go no further
            await RootFolder.ValidateChildren(
                new SimpleProgress<double>(),
                cancellationToken,
                new MetadataRefreshOptions(new DirectoryService(_fileSystem)),
                recursive: false).ConfigureAwait(false);

            await GetUserRootFolder().RefreshMetadata(cancellationToken).ConfigureAwait(false);

            await GetUserRootFolder().ValidateChildren(
                new SimpleProgress<double>(),
                cancellationToken,
                new MetadataRefreshOptions(new DirectoryService(_fileSystem)),
                recursive: false).ConfigureAwait(false);

            // Quickly scan CollectionFolders for changes
            foreach (var folder in GetUserRootFolder().Children.OfType<Folder>())
            {
                await folder.RefreshMetadata(cancellationToken).ConfigureAwait(false);
            }
        }

        private async Task PerformLibraryValidation(IProgress<double> progress, CancellationToken cancellationToken)
        {
            _logger.LogInformation("Validating media library");

            await ValidateTopLibraryFolders(cancellationToken).ConfigureAwait(false);

            var innerProgress = new ActionableProgress<double>();

            innerProgress.RegisterAction(pct => progress.Report(pct * 0.96));

            // Validate the entire media library
            await RootFolder.ValidateChildren(innerProgress, cancellationToken, new MetadataRefreshOptions(new DirectoryService(_fileSystem)), recursive: true).ConfigureAwait(false);

            progress.Report(96);

            innerProgress = new ActionableProgress<double>();

            innerProgress.RegisterAction(pct => progress.Report(96 + (pct * .04)));

            await RunPostScanTasks(innerProgress, cancellationToken).ConfigureAwait(false);

            progress.Report(100);
        }

        /// <summary>
        /// Runs the post scan tasks.
        /// </summary>
        /// <param name="progress">The progress.</param>
        /// <param name="cancellationToken">The cancellation token.</param>
        /// <returns>Task.</returns>
        private async Task RunPostScanTasks(IProgress<double> progress, CancellationToken cancellationToken)
        {
            var tasks = PostscanTasks.ToList();

            var numComplete = 0;
            var numTasks = tasks.Count;

            foreach (var task in tasks)
            {
                var innerProgress = new ActionableProgress<double>();

                // Prevent access to modified closure
                var currentNumComplete = numComplete;

                innerProgress.RegisterAction(pct =>
                {
                    double innerPercent = pct;
                    innerPercent /= 100;
                    innerPercent += currentNumComplete;

                    innerPercent /= numTasks;
                    innerPercent *= 100;

                    progress.Report(innerPercent);
                });

                _logger.LogDebug("Running post-scan task {0}", task.GetType().Name);

                try
                {
                    await task.Run(innerProgress, cancellationToken).ConfigureAwait(false);
                }
                catch (OperationCanceledException)
                {
                    _logger.LogInformation("Post-scan task cancelled: {0}", task.GetType().Name);
                    throw;
                }
                catch (Exception ex)
                {
                    _logger.LogError(ex, "Error running post-scan task");
                }

                numComplete++;
                double percent = numComplete;
                percent /= numTasks;
                progress.Report(percent * 100);
            }

            _itemRepository.UpdateInheritedValues(cancellationToken);

            progress.Report(100);
        }

        /// <summary>
        /// Gets the default view.
        /// </summary>
        /// <returns>IEnumerable{VirtualFolderInfo}.</returns>
        public List<VirtualFolderInfo> GetVirtualFolders()
        {
            return GetVirtualFolders(false);
        }

        public List<VirtualFolderInfo> GetVirtualFolders(bool includeRefreshState)
        {
            _logger.LogDebug("Getting topLibraryFolders");
            var topLibraryFolders = GetUserRootFolder().Children.ToList();

            _logger.LogDebug("Getting refreshQueue");
            var refreshQueue = includeRefreshState ? ProviderManager.GetRefreshQueue() : null;

            return _fileSystem.GetDirectoryPaths(_configurationManager.ApplicationPaths.DefaultUserViewsPath)
                .Select(dir => GetVirtualFolderInfo(dir, topLibraryFolders, refreshQueue))
                .ToList();
        }

        private VirtualFolderInfo GetVirtualFolderInfo(string dir, List<BaseItem> allCollectionFolders, Dictionary<Guid, Guid> refreshQueue)
        {
            var info = new VirtualFolderInfo
            {
                Name = Path.GetFileName(dir),

                Locations = _fileSystem.GetFilePaths(dir, false)
                .Where(i => string.Equals(ShortcutFileExtension, Path.GetExtension(i), StringComparison.OrdinalIgnoreCase))
                    .Select(i =>
                    {
                        try
                        {
                            return _appHost.ExpandVirtualPath(_fileSystem.ResolveShortcut(i));
                        }
                        catch (Exception ex)
                        {
                            _logger.LogError(ex, "Error resolving shortcut file {file}", i);
                            return null;
                        }
                    })
                    .Where(i => i != null)
                    .OrderBy(i => i)
                    .ToArray(),

                CollectionType = GetCollectionType(dir)
            };

            var libraryFolder = allCollectionFolders.FirstOrDefault(i => string.Equals(i.Path, dir, StringComparison.OrdinalIgnoreCase));

            if (libraryFolder != null && libraryFolder.HasImage(ImageType.Primary))
            {
                info.PrimaryImageItemId = libraryFolder.Id.ToString("N", CultureInfo.InvariantCulture);
            }

            if (libraryFolder != null)
            {
                info.ItemId = libraryFolder.Id.ToString("N", CultureInfo.InvariantCulture);
                info.LibraryOptions = GetLibraryOptions(libraryFolder);

                if (refreshQueue != null)
                {
                    info.RefreshProgress = libraryFolder.GetRefreshProgress();

                    info.RefreshStatus = info.RefreshProgress.HasValue ? "Active" : refreshQueue.ContainsKey(libraryFolder.Id) ? "Queued" : "Idle";
                }
            }

            return info;
        }

        private string GetCollectionType(string path)
        {
            return _fileSystem.GetFilePaths(path, new[] { ".collection" }, true, false)
                .Select(Path.GetFileNameWithoutExtension)
                .FirstOrDefault(i => !string.IsNullOrEmpty(i));
        }

        /// <summary>
        /// Gets the item by id.
        /// </summary>
        /// <param name="id">The id.</param>
        /// <returns>BaseItem.</returns>
        /// <exception cref="ArgumentNullException">id</exception>
        public BaseItem GetItemById(Guid id)
        {
            if (id == Guid.Empty)
            {
                throw new ArgumentException("Guid can't be empty", nameof(id));
            }

            if (_libraryItemsCache.TryGetValue(id, out BaseItem item))
            {
                return item;
            }

            item = RetrieveItem(id);

            if (item != null)
            {
                RegisterItem(item);
            }

            return item;
        }

        public List<BaseItem> GetItemList(InternalItemsQuery query, bool allowExternalContent)
        {
            if (query.Recursive && query.ParentId != Guid.Empty)
            {
                var parent = GetItemById(query.ParentId);
                if (parent != null)
                {
                    SetTopParentIdsOrAncestors(query, new List<BaseItem> { parent });
                }
            }

            if (query.User != null)
            {
                AddUserToQuery(query, query.User, allowExternalContent);
            }

            return _itemRepository.GetItemList(query);
        }

        public List<BaseItem> GetItemList(InternalItemsQuery query)
        {
            return GetItemList(query, true);
        }

        public int GetCount(InternalItemsQuery query)
        {
            if (query.Recursive && !query.ParentId.Equals(Guid.Empty))
            {
                var parent = GetItemById(query.ParentId);
                if (parent != null)
                {
                    SetTopParentIdsOrAncestors(query, new List<BaseItem> { parent });
                }
            }

            if (query.User != null)
            {
                AddUserToQuery(query, query.User);
            }

            return _itemRepository.GetCount(query);
        }

        public List<BaseItem> GetItemList(InternalItemsQuery query, List<BaseItem> parents)
        {
            SetTopParentIdsOrAncestors(query, parents);

            if (query.AncestorIds.Length == 0 && query.TopParentIds.Length == 0)
            {
                if (query.User != null)
                {
                    AddUserToQuery(query, query.User);
                }
            }

            return _itemRepository.GetItemList(query);
        }

        public QueryResult<BaseItem> QueryItems(InternalItemsQuery query)
        {
            if (query.User != null)
            {
                AddUserToQuery(query, query.User);
            }

            if (query.EnableTotalRecordCount)
            {
                return _itemRepository.GetItems(query);
            }

            return new QueryResult<BaseItem>
            {
                Items = _itemRepository.GetItemList(query).ToArray()
            };
        }

        public List<Guid> GetItemIds(InternalItemsQuery query)
        {
            if (query.User != null)
            {
                AddUserToQuery(query, query.User);
            }

            return _itemRepository.GetItemIdsList(query);
        }

        public QueryResult<(BaseItem, ItemCounts)> GetStudios(InternalItemsQuery query)
        {
            if (query.User != null)
            {
                AddUserToQuery(query, query.User);
            }

            SetTopParentOrAncestorIds(query);
            return _itemRepository.GetStudios(query);
        }

        public QueryResult<(BaseItem, ItemCounts)> GetGenres(InternalItemsQuery query)
        {
            if (query.User != null)
            {
                AddUserToQuery(query, query.User);
            }

            SetTopParentOrAncestorIds(query);
            return _itemRepository.GetGenres(query);
        }

        public QueryResult<(BaseItem, ItemCounts)> GetMusicGenres(InternalItemsQuery query)
        {
            if (query.User != null)
            {
                AddUserToQuery(query, query.User);
            }

            SetTopParentOrAncestorIds(query);
            return _itemRepository.GetMusicGenres(query);
        }

        public QueryResult<(BaseItem, ItemCounts)> GetAllArtists(InternalItemsQuery query)
        {
            if (query.User != null)
            {
                AddUserToQuery(query, query.User);
            }

            SetTopParentOrAncestorIds(query);
            return _itemRepository.GetAllArtists(query);
        }

        public QueryResult<(BaseItem, ItemCounts)> GetArtists(InternalItemsQuery query)
        {
            if (query.User != null)
            {
                AddUserToQuery(query, query.User);
            }

            SetTopParentOrAncestorIds(query);
            return _itemRepository.GetArtists(query);
        }

        private void SetTopParentOrAncestorIds(InternalItemsQuery query)
        {
            var ancestorIds = query.AncestorIds;
            int len = ancestorIds.Length;
            if (len == 0)
            {
                return;
            }

            var parents = new BaseItem[len];
            for (int i = 0; i < len; i++)
            {
                parents[i] = GetItemById(ancestorIds[i]);
                if (!(parents[i] is ICollectionFolder || parents[i] is UserView))
                {
                    return;
                }
            }

            // Optimize by querying against top level views
            query.TopParentIds = parents.SelectMany(i => GetTopParentIdsForQuery(i, query.User)).ToArray();
            query.AncestorIds = Array.Empty<Guid>();

            // Prevent searching in all libraries due to empty filter
            if (query.TopParentIds.Length == 0)
            {
                query.TopParentIds = new[] { Guid.NewGuid() };
            }
        }

        public QueryResult<(BaseItem, ItemCounts)> GetAlbumArtists(InternalItemsQuery query)
        {
            if (query.User != null)
            {
                AddUserToQuery(query, query.User);
            }

            SetTopParentOrAncestorIds(query);
            return _itemRepository.GetAlbumArtists(query);
        }

        public QueryResult<BaseItem> GetItemsResult(InternalItemsQuery query)
        {
            if (query.Recursive && !query.ParentId.Equals(Guid.Empty))
            {
                var parent = GetItemById(query.ParentId);
                if (parent != null)
                {
                    SetTopParentIdsOrAncestors(query, new List<BaseItem> { parent });
                }
            }

            if (query.User != null)
            {
                AddUserToQuery(query, query.User);
            }

            if (query.EnableTotalRecordCount)
            {
                return _itemRepository.GetItems(query);
            }

            var list = _itemRepository.GetItemList(query);

            return new QueryResult<BaseItem>
            {
                Items = list
            };
        }

        private void SetTopParentIdsOrAncestors(InternalItemsQuery query, List<BaseItem> parents)
        {
            if (parents.All(i => i is ICollectionFolder || i is UserView))
            {
                // Optimize by querying against top level views
                query.TopParentIds = parents.SelectMany(i => GetTopParentIdsForQuery(i, query.User)).ToArray();

                // Prevent searching in all libraries due to empty filter
                if (query.TopParentIds.Length == 0)
                {
                    query.TopParentIds = new[] { Guid.NewGuid() };
                }
            }
            else
            {
                // We need to be able to query from any arbitrary ancestor up the tree
                query.AncestorIds = parents.SelectMany(i => i.GetIdsForAncestorQuery()).ToArray();

                // Prevent searching in all libraries due to empty filter
                if (query.AncestorIds.Length == 0)
                {
                    query.AncestorIds = new[] { Guid.NewGuid() };
                }
            }

            query.Parent = null;
        }

        private void AddUserToQuery(InternalItemsQuery query, User user, bool allowExternalContent = true)
        {
            if (query.AncestorIds.Length == 0 &&
                query.ParentId.Equals(Guid.Empty) &&
                query.ChannelIds.Length == 0 &&
                query.TopParentIds.Length == 0 &&
                string.IsNullOrEmpty(query.AncestorWithPresentationUniqueKey) &&
                string.IsNullOrEmpty(query.SeriesPresentationUniqueKey) &&
                query.ItemIds.Length == 0)
            {
                var userViews = UserViewManager.GetUserViews(new UserViewQuery
                {
                    UserId = user.Id,
                    IncludeHidden = true,
                    IncludeExternalContent = allowExternalContent
                });

                query.TopParentIds = userViews.SelectMany(i => GetTopParentIdsForQuery(i, user)).ToArray();
            }
        }

        private IEnumerable<Guid> GetTopParentIdsForQuery(BaseItem item, User user)
        {
            if (item is UserView view)
            {
                if (string.Equals(view.ViewType, CollectionType.LiveTv, StringComparison.Ordinal))
                {
                    return new[] { view.Id };
                }

                // Translate view into folders
                if (!view.DisplayParentId.Equals(Guid.Empty))
                {
                    var displayParent = GetItemById(view.DisplayParentId);
                    if (displayParent != null)
                    {
                        return GetTopParentIdsForQuery(displayParent, user);
                    }

                    return Array.Empty<Guid>();
                }

                if (!view.ParentId.Equals(Guid.Empty))
                {
                    var displayParent = GetItemById(view.ParentId);
                    if (displayParent != null)
                    {
                        return GetTopParentIdsForQuery(displayParent, user);
                    }

                    return Array.Empty<Guid>();
                }

                // Handle grouping
                if (user != null && !string.IsNullOrEmpty(view.ViewType) && UserView.IsEligibleForGrouping(view.ViewType) && user.Configuration.GroupedFolders.Length > 0)
                {
                    return GetUserRootFolder()
                        .GetChildren(user, true)
                        .OfType<CollectionFolder>()
                        .Where(i => string.IsNullOrEmpty(i.CollectionType) || string.Equals(i.CollectionType, view.ViewType, StringComparison.OrdinalIgnoreCase))
                        .Where(i => user.IsFolderGrouped(i.Id))
                        .SelectMany(i => GetTopParentIdsForQuery(i, user));
                }

                return Array.Empty<Guid>();
            }

            if (item is CollectionFolder collectionFolder)
            {
                return collectionFolder.PhysicalFolderIds;
            }

            var topParent = item.GetTopParent();
            if (topParent != null)
            {
                return new[] { topParent.Id };
            }

            return Array.Empty<Guid>();
        }

        /// <summary>
        /// Gets the intros.
        /// </summary>
        /// <param name="item">The item.</param>
        /// <param name="user">The user.</param>
        /// <returns>IEnumerable{System.String}.</returns>
        public async Task<IEnumerable<Video>> GetIntros(BaseItem item, User user)
        {
            var tasks = IntroProviders
                .OrderBy(i => i.GetType().Name.Contains("Default", StringComparison.OrdinalIgnoreCase) ? 1 : 0)
                .Take(1)
                .Select(i => GetIntros(i, item, user));

            var items = await Task.WhenAll(tasks).ConfigureAwait(false);

            return items
                .SelectMany(i => i.ToArray())
                .Select(ResolveIntro)
                .Where(i => i != null);
        }

        /// <summary>
        /// Gets the intros.
        /// </summary>
        /// <param name="provider">The provider.</param>
        /// <param name="item">The item.</param>
        /// <param name="user">The user.</param>
        /// <returns>Task&lt;IEnumerable&lt;IntroInfo&gt;&gt;.</returns>
        private async Task<IEnumerable<IntroInfo>> GetIntros(IIntroProvider provider, BaseItem item, User user)
        {
            try
            {
                return await provider.GetIntros(item, user).ConfigureAwait(false);
            }
            catch (Exception ex)
            {
                _logger.LogError(ex, "Error getting intros");

                return new List<IntroInfo>();
            }
        }

        /// <summary>
        /// Gets all intro files.
        /// </summary>
        /// <returns>IEnumerable{System.String}.</returns>
        public IEnumerable<string> GetAllIntroFiles()
        {
            return IntroProviders.SelectMany(i =>
            {
                try
                {
                    return i.GetAllIntroFiles().ToList();
                }
                catch (Exception ex)
                {
                    _logger.LogError(ex, "Error getting intro files");

                    return new List<string>();
                }
            });
        }

        /// <summary>
        /// Resolves the intro.
        /// </summary>
        /// <param name="info">The info.</param>
        /// <returns>Video.</returns>
        private Video ResolveIntro(IntroInfo info)
        {
            Video video = null;

            if (info.ItemId.HasValue)
            {
                // Get an existing item by Id
                video = GetItemById(info.ItemId.Value) as Video;

                if (video == null)
                {
                    _logger.LogError("Unable to locate item with Id {ID}.", info.ItemId.Value);
                }
            }
            else if (!string.IsNullOrEmpty(info.Path))
            {
                try
                {
                    // Try to resolve the path into a video
                    video = ResolvePath(_fileSystem.GetFileSystemInfo(info.Path)) as Video;

                    if (video == null)
                    {
                        _logger.LogError("Intro resolver returned null for {path}.", info.Path);
                    }
                    else
                    {
                        // Pull the saved db item that will include metadata
                        var dbItem = GetItemById(video.Id) as Video;

                        if (dbItem != null)
                        {
                            video = dbItem;
                        }
                        else
                        {
                            return null;
                        }
                    }
                }
                catch (Exception ex)
                {
                    _logger.LogError(ex, "Error resolving path {path}.", info.Path);
                }
            }
            else
            {
                _logger.LogError("IntroProvider returned an IntroInfo with null Path and ItemId.");
            }

            return video;
        }

        /// <summary>
        /// Sorts the specified sort by.
        /// </summary>
        /// <param name="items">The items.</param>
        /// <param name="user">The user.</param>
        /// <param name="sortBy">The sort by.</param>
        /// <param name="sortOrder">The sort order.</param>
        /// <returns>IEnumerable{BaseItem}.</returns>
        public IEnumerable<BaseItem> Sort(IEnumerable<BaseItem> items, User user, IEnumerable<string> sortBy, SortOrder sortOrder)
        {
            var isFirst = true;

            IOrderedEnumerable<BaseItem> orderedItems = null;

            foreach (var orderBy in sortBy.Select(o => GetComparer(o, user)).Where(c => c != null))
            {
                if (isFirst)
                {
                    orderedItems = sortOrder == SortOrder.Descending ? items.OrderByDescending(i => i, orderBy) : items.OrderBy(i => i, orderBy);
                }
                else
                {
                    orderedItems = sortOrder == SortOrder.Descending ? orderedItems.ThenByDescending(i => i, orderBy) : orderedItems.ThenBy(i => i, orderBy);
                }

                isFirst = false;
            }

            return orderedItems ?? items;
        }

        public IEnumerable<BaseItem> Sort(IEnumerable<BaseItem> items, User user, IEnumerable<ValueTuple<string, SortOrder>> orderByList)
        {
            var isFirst = true;

            IOrderedEnumerable<BaseItem> orderedItems = null;

            foreach (var orderBy in orderByList)
            {
                var comparer = GetComparer(orderBy.Item1, user);
                if (comparer == null)
                {
                    continue;
                }

                var sortOrder = orderBy.Item2;

                if (isFirst)
                {
                    orderedItems = sortOrder == SortOrder.Descending ? items.OrderByDescending(i => i, comparer) : items.OrderBy(i => i, comparer);
                }
                else
                {
                    orderedItems = sortOrder == SortOrder.Descending ? orderedItems.ThenByDescending(i => i, comparer) : orderedItems.ThenBy(i => i, comparer);
                }

                isFirst = false;
            }

            return orderedItems ?? items;
        }

        /// <summary>
        /// Gets the comparer.
        /// </summary>
        /// <param name="name">The name.</param>
        /// <param name="user">The user.</param>
        /// <returns>IBaseItemComparer.</returns>
        private IBaseItemComparer GetComparer(string name, User user)
        {
            var comparer = Comparers.FirstOrDefault(c => string.Equals(name, c.Name, StringComparison.OrdinalIgnoreCase));

            // If it requires a user, create a new one, and assign the user
            if (comparer is IUserBaseItemComparer)
            {
                var userComparer = (IUserBaseItemComparer)Activator.CreateInstance(comparer.GetType());

                userComparer.User = user;
                userComparer.UserManager = _userManager;
                userComparer.UserDataRepository = _userDataRepository;

                return userComparer;
            }

            return comparer;
        }

        /// <summary>
        /// Creates the item.
        /// </summary>
        /// <param name="item">The item.</param>
        /// <param name="parent">The parent item.</param>
        public void CreateItem(BaseItem item, BaseItem parent)
        {
            CreateItems(new[] { item }, parent, CancellationToken.None);
        }

        /// <summary>
        /// Creates the items.
        /// </summary>
        /// <param name="items">The items.</param>
        /// <param name="parent">The parent item</param>
        /// <param name="cancellationToken">The cancellation token.</param>
        public void CreateItems(IEnumerable<BaseItem> items, BaseItem parent, CancellationToken cancellationToken)
        {
            // Don't iterate multiple times
            var itemsList = items.ToList();

            _itemRepository.SaveItems(itemsList, cancellationToken);

            foreach (var item in itemsList)
            {
                RegisterItem(item);
            }

            if (ItemAdded != null)
            {
                foreach (var item in itemsList)
                {
                    // With the live tv guide this just creates too much noise
                    if (item.SourceType != SourceType.Library)
                    {
                        continue;
                    }

                    try
                    {
                        ItemAdded(
                            this,
                            new ItemChangeEventArgs
                            {
                                Item = item,
                                Parent = parent ?? item.GetParent()
                            });
                    }
                    catch (Exception ex)
                    {
                        _logger.LogError(ex, "Error in ItemAdded event handler");
                    }
                }
            }
        }

        public void UpdateImages(BaseItem item)
        {
            _itemRepository.SaveImages(item);

            RegisterItem(item);
        }

        /// <summary>
        /// Updates the item.
        /// </summary>
        public void UpdateItems(IEnumerable<BaseItem> items, BaseItem parent, ItemUpdateType updateReason, CancellationToken cancellationToken)
        {
            // Don't iterate multiple times
            var itemsList = items.ToList();

            foreach (var item in itemsList)
            {
                if (item.IsFileProtocol)
                {
                    ProviderManager.SaveMetadata(item, updateReason);
                }

                item.DateLastSaved = DateTime.UtcNow;

                RegisterItem(item);
            }

            _itemRepository.SaveItems(itemsList, cancellationToken);

            if (ItemUpdated != null)
            {
                foreach (var item in itemsList)
                {
                    // With the live tv guide this just creates too much noise
                    if (item.SourceType != SourceType.Library)
                    {
                        continue;
                    }

                    try
                    {
                        ItemUpdated(
                            this,
                            new ItemChangeEventArgs
                            {
                                Item = item,
                                Parent = parent,
                                UpdateReason = updateReason
                            });
                    }
                    catch (Exception ex)
                    {
                        _logger.LogError(ex, "Error in ItemUpdated event handler");
                    }
                }
            }
        }

        /// <summary>
        /// Updates the item.
        /// </summary>
        /// <param name="item">The item.</param>
        /// <param name="parent">The parent item.</param>
        /// <param name="updateReason">The update reason.</param>
        /// <param name="cancellationToken">The cancellation token.</param>
        public void UpdateItem(BaseItem item, BaseItem parent, ItemUpdateType updateReason, CancellationToken cancellationToken)
        {
            UpdateItems(new[] { item }, parent, updateReason, cancellationToken);
        }

        /// <summary>
        /// Reports the item removed.
        /// </summary>
        /// <param name="item">The item.</param>
        /// <param name="parent">The parent item.</param>
        public void ReportItemRemoved(BaseItem item, BaseItem parent)
        {
            if (ItemRemoved != null)
            {
                try
                {
                    ItemRemoved(
                        this,
                        new ItemChangeEventArgs
                        {
                            Item = item,
                            Parent = parent
                        });
                }
                catch (Exception ex)
                {
                    _logger.LogError(ex, "Error in ItemRemoved event handler");
                }
            }
        }

        /// <summary>
        /// Retrieves the item.
        /// </summary>
        /// <param name="id">The id.</param>
        /// <returns>BaseItem.</returns>
        public BaseItem RetrieveItem(Guid id)
        {
            return _itemRepository.RetrieveItem(id);
        }

        public List<Folder> GetCollectionFolders(BaseItem item)
        {
            while (item != null)
            {
                var parent = item.GetParent();

                if (parent == null || parent is AggregateFolder)
                {
                    break;
                }

                item = parent;
            }

            if (item == null)
            {
                return new List<Folder>();
            }

            return GetCollectionFoldersInternal(item, GetUserRootFolder().Children.OfType<Folder>().ToList());
        }

        public List<Folder> GetCollectionFolders(BaseItem item, List<Folder> allUserRootChildren)
        {
            while (item != null)
            {
                var parent = item.GetParent();

                if (parent == null || parent is AggregateFolder)
                {
                    break;
                }

                item = parent;
            }

            if (item == null)
            {
                return new List<Folder>();
            }

            return GetCollectionFoldersInternal(item, allUserRootChildren);
        }

        private static List<Folder> GetCollectionFoldersInternal(BaseItem item, List<Folder> allUserRootChildren)
        {
            return allUserRootChildren
                .Where(i => string.Equals(i.Path, item.Path, StringComparison.OrdinalIgnoreCase) || i.PhysicalLocations.Contains(item.Path, StringComparer.OrdinalIgnoreCase))
                .ToList();
        }

        public LibraryOptions GetLibraryOptions(BaseItem item)
        {
            if (!(item is CollectionFolder collectionFolder))
            {
                collectionFolder = GetCollectionFolders(item)
                   .OfType<CollectionFolder>()
                   .FirstOrDefault();
            }

            return collectionFolder == null ? new LibraryOptions() : collectionFolder.GetLibraryOptions();
        }

        public string GetContentType(BaseItem item)
        {
            string configuredContentType = GetConfiguredContentType(item, false);
            if (!string.IsNullOrEmpty(configuredContentType))
            {
                return configuredContentType;
            }

            configuredContentType = GetConfiguredContentType(item, true);
            if (!string.IsNullOrEmpty(configuredContentType))
            {
                return configuredContentType;
            }

            return GetInheritedContentType(item);
        }

        public string GetInheritedContentType(BaseItem item)
        {
            var type = GetTopFolderContentType(item);

            if (!string.IsNullOrEmpty(type))
            {
                return type;
            }

            return item.GetParents()
                .Select(GetConfiguredContentType)
                .LastOrDefault(i => !string.IsNullOrEmpty(i));
        }

        public string GetConfiguredContentType(BaseItem item)
        {
            return GetConfiguredContentType(item, false);
        }

        public string GetConfiguredContentType(string path)
        {
            return GetContentTypeOverride(path, false);
        }

        public string GetConfiguredContentType(BaseItem item, bool inheritConfiguredPath)
        {
            if (item is ICollectionFolder collectionFolder)
            {
                return collectionFolder.CollectionType;
            }

            return GetContentTypeOverride(item.ContainingFolderPath, inheritConfiguredPath);
        }

        private string GetContentTypeOverride(string path, bool inherit)
        {
            var nameValuePair = _configurationManager.Configuration.ContentTypes
                                    .FirstOrDefault(i => _fileSystem.AreEqual(i.Name, path)
                                                         || (inherit && !string.IsNullOrEmpty(i.Name)
                                                                     && _fileSystem.ContainsSubPath(i.Name, path)));
            return nameValuePair?.Value;
        }

        private string GetTopFolderContentType(BaseItem item)
        {
            if (item == null)
            {
                return null;
            }

            while (!item.ParentId.Equals(Guid.Empty))
            {
                var parent = item.GetParent();
                if (parent == null || parent is AggregateFolder)
                {
                    break;
                }

                item = parent;
            }

            return GetUserRootFolder().Children
                .OfType<ICollectionFolder>()
                .Where(i => string.Equals(i.Path, item.Path, StringComparison.OrdinalIgnoreCase) || i.PhysicalLocations.Contains(item.Path))
                .Select(i => i.CollectionType)
                .FirstOrDefault(i => !string.IsNullOrEmpty(i));
        }

        private readonly TimeSpan _viewRefreshInterval = TimeSpan.FromHours(24);

        public UserView GetNamedView(
            User user,
            string name,
            string viewType,
            string sortName)
        {
            return GetNamedView(user, name, Guid.Empty, viewType, sortName);
        }

        public UserView GetNamedView(
            string name,
            string viewType,
            string sortName)
        {
            var path = Path.Combine(
                _configurationManager.ApplicationPaths.InternalMetadataPath,
                "views",
                _fileSystem.GetValidFilename(viewType));

            var id = GetNewItemId(path + "_namedview_" + name, typeof(UserView));

            var item = GetItemById(id) as UserView;

            var refresh = false;

            if (item == null || !string.Equals(item.Path, path, StringComparison.OrdinalIgnoreCase))
            {
                Directory.CreateDirectory(path);

                item = new UserView
                {
                    Path = path,
                    Id = id,
                    DateCreated = DateTime.UtcNow,
                    Name = name,
                    ViewType = viewType,
                    ForcedSortName = sortName
                };

                CreateItem(item, null);

                refresh = true;
            }

            if (refresh)
            {
                item.UpdateToRepository(ItemUpdateType.MetadataImport, CancellationToken.None);
                ProviderManager.QueueRefresh(item.Id, new MetadataRefreshOptions(new DirectoryService(_fileSystem)), RefreshPriority.Normal);
            }

            return item;
        }

        public UserView GetNamedView(
            User user,
            string name,
            Guid parentId,
            string viewType,
            string sortName)
        {
            var parentIdString = parentId.Equals(Guid.Empty) ? null : parentId.ToString("N", CultureInfo.InvariantCulture);
            var idValues = "38_namedview_" + name + user.Id.ToString("N", CultureInfo.InvariantCulture) + (parentIdString ?? string.Empty) + (viewType ?? string.Empty);

            var id = GetNewItemId(idValues, typeof(UserView));

            var path = Path.Combine(_configurationManager.ApplicationPaths.InternalMetadataPath, "views", id.ToString("N", CultureInfo.InvariantCulture));

            var item = GetItemById(id) as UserView;

            var isNew = false;

            if (item == null)
            {
                Directory.CreateDirectory(path);

                item = new UserView
                {
                    Path = path,
                    Id = id,
                    DateCreated = DateTime.UtcNow,
                    Name = name,
                    ViewType = viewType,
                    ForcedSortName = sortName,
                    UserId = user.Id,
                    DisplayParentId = parentId
                };

                CreateItem(item, null);

                isNew = true;
            }

            var refresh = isNew || DateTime.UtcNow - item.DateLastRefreshed >= _viewRefreshInterval;

            if (!refresh && !item.DisplayParentId.Equals(Guid.Empty))
            {
                var displayParent = GetItemById(item.DisplayParentId);
                refresh = displayParent != null && displayParent.DateLastSaved > item.DateLastRefreshed;
            }

            if (refresh)
            {
                ProviderManager.QueueRefresh(
                    item.Id,
                    new MetadataRefreshOptions(new DirectoryService(_fileSystem))
                    {
                        // Need to force save to increment DateLastSaved
                        ForceSave = true
                    },
                    RefreshPriority.Normal);
            }

            return item;
        }

        public UserView GetShadowView(
            BaseItem parent,
            string viewType,
            string sortName)
        {
            if (parent == null)
            {
                throw new ArgumentNullException(nameof(parent));
            }

            var name = parent.Name;
            var parentId = parent.Id;

            var idValues = "38_namedview_" + name + parentId + (viewType ?? string.Empty);

            var id = GetNewItemId(idValues, typeof(UserView));

            var path = parent.Path;

            var item = GetItemById(id) as UserView;

            var isNew = false;

            if (item == null)
            {
                Directory.CreateDirectory(path);

                item = new UserView
                {
                    Path = path,
                    Id = id,
                    DateCreated = DateTime.UtcNow,
                    Name = name,
                    ViewType = viewType,
                    ForcedSortName = sortName
                };

                item.DisplayParentId = parentId;

                CreateItem(item, null);

                isNew = true;
            }

            var refresh = isNew || DateTime.UtcNow - item.DateLastRefreshed >= _viewRefreshInterval;

            if (!refresh && !item.DisplayParentId.Equals(Guid.Empty))
            {
                var displayParent = GetItemById(item.DisplayParentId);
                refresh = displayParent != null && displayParent.DateLastSaved > item.DateLastRefreshed;
            }

            if (refresh)
            {
                ProviderManager.QueueRefresh(
                    item.Id,
                    new MetadataRefreshOptions(new DirectoryService(_fileSystem))
                    {
                        // Need to force save to increment DateLastSaved
                        ForceSave = true
                    },
                    RefreshPriority.Normal);
            }

            return item;
        }

        public UserView GetNamedView(
            string name,
            Guid parentId,
            string viewType,
            string sortName,
            string uniqueId)
        {
            if (string.IsNullOrEmpty(name))
            {
                throw new ArgumentNullException(nameof(name));
            }

            var parentIdString = parentId.Equals(Guid.Empty) ? null : parentId.ToString("N", CultureInfo.InvariantCulture);
            var idValues = "37_namedview_" + name + (parentIdString ?? string.Empty) + (viewType ?? string.Empty);
            if (!string.IsNullOrEmpty(uniqueId))
            {
                idValues += uniqueId;
            }

            var id = GetNewItemId(idValues, typeof(UserView));

            var path = Path.Combine(_configurationManager.ApplicationPaths.InternalMetadataPath, "views", id.ToString("N", CultureInfo.InvariantCulture));

            var item = GetItemById(id) as UserView;

            var isNew = false;

            if (item == null)
            {
                Directory.CreateDirectory(path);

                item = new UserView
                {
                    Path = path,
                    Id = id,
                    DateCreated = DateTime.UtcNow,
                    Name = name,
                    ViewType = viewType,
                    ForcedSortName = sortName
                };

                item.DisplayParentId = parentId;

                CreateItem(item, null);

                isNew = true;
            }

            if (!string.Equals(viewType, item.ViewType, StringComparison.OrdinalIgnoreCase))
            {
                item.ViewType = viewType;
                item.UpdateToRepository(ItemUpdateType.MetadataEdit, CancellationToken.None);
            }

            var refresh = isNew || DateTime.UtcNow - item.DateLastRefreshed >= _viewRefreshInterval;

            if (!refresh && !item.DisplayParentId.Equals(Guid.Empty))
            {
                var displayParent = GetItemById(item.DisplayParentId);
                refresh = displayParent != null && displayParent.DateLastSaved > item.DateLastRefreshed;
            }

            if (refresh)
            {
                ProviderManager.QueueRefresh(
                    item.Id,
                    new MetadataRefreshOptions(new DirectoryService(_fileSystem))
                    {
                        // Need to force save to increment DateLastSaved
                        ForceSave = true
                    },
                    RefreshPriority.Normal);
            }

            return item;
        }

        public void AddExternalSubtitleStreams(
            List<MediaStream> streams,
            string videoPath,
            string[] files)
        {
            new SubtitleResolver(BaseItem.LocalizationManager, _fileSystem).AddExternalSubtitleStreams(streams, videoPath, streams.Count, files);
        }

        /// <inheritdoc />
        public bool IsVideoFile(string path)
        {
            var resolver = new VideoResolver(GetNamingOptions());
            return resolver.IsVideoFile(path);
        }

        /// <inheritdoc />
        public bool IsAudioFile(string path)
            => AudioFileParser.IsAudioFile(path, GetNamingOptions());

        /// <inheritdoc />
        public int? GetSeasonNumberFromPath(string path)
            => SeasonPathParser.Parse(path, true, true).SeasonNumber;

        /// <inheritdoc />
        public bool FillMissingEpisodeNumbersFromPath(Episode episode, bool forceRefresh)
        {
            var series = episode.Series;
            bool? isAbsoluteNaming = series == null ? false : string.Equals(series.DisplayOrder, "absolute", StringComparison.OrdinalIgnoreCase);
            if (!isAbsoluteNaming.Value)
            {
                // In other words, no filter applied
                isAbsoluteNaming = null;
            }

            var resolver = new EpisodeResolver(GetNamingOptions());

            var isFolder = episode.VideoType == VideoType.BluRay || episode.VideoType == VideoType.Dvd;

            var episodeInfo = episode.IsFileProtocol ?
                resolver.Resolve(episode.Path, isFolder, null, null, isAbsoluteNaming) :
                new Naming.TV.EpisodeInfo();

            if (episodeInfo == null)
            {
                episodeInfo = new Naming.TV.EpisodeInfo();
            }

            try
            {
                var libraryOptions = GetLibraryOptions(episode);
                if (libraryOptions.EnableEmbeddedEpisodeInfos && string.Equals(episodeInfo.Container, "mp4", StringComparison.OrdinalIgnoreCase))
                {
                    // Read from metadata
                    var mediaInfo = _mediaEncoder.GetMediaInfo(new MediaInfoRequest
                    {
                        MediaSource = episode.GetMediaSources(false)[0],
                        MediaType = DlnaProfileType.Video
                    }, CancellationToken.None).GetAwaiter().GetResult();
                    if (mediaInfo.ParentIndexNumber > 0)
                    {
                        episodeInfo.SeasonNumber = mediaInfo.ParentIndexNumber;
                    }

                    if (mediaInfo.IndexNumber > 0)
                    {
                        episodeInfo.EpisodeNumber = mediaInfo.IndexNumber;
                    }

                    if (!string.IsNullOrEmpty(mediaInfo.ShowName))
                    {
                        episodeInfo.SeriesName = mediaInfo.ShowName;
                    }
                }
            }
            catch (Exception ex)
            {
                _logger.LogError(ex, "Error reading the episode informations with ffprobe. Episode: {EpisodeInfo}", episodeInfo.Path);
            }

            var changed = false;

            if (episodeInfo.IsByDate)
            {
                if (episode.IndexNumber.HasValue)
                {
                    episode.IndexNumber = null;
                    changed = true;
                }

                if (episode.IndexNumberEnd.HasValue)
                {
                    episode.IndexNumberEnd = null;
                    changed = true;
                }

                if (!episode.PremiereDate.HasValue)
                {
                    if (episodeInfo.Year.HasValue && episodeInfo.Month.HasValue && episodeInfo.Day.HasValue)
                    {
                        episode.PremiereDate = new DateTime(episodeInfo.Year.Value, episodeInfo.Month.Value, episodeInfo.Day.Value).ToUniversalTime();
                    }

                    if (episode.PremiereDate.HasValue)
                    {
                        changed = true;
                    }
                }

                if (!episode.ProductionYear.HasValue)
                {
                    episode.ProductionYear = episodeInfo.Year;

                    if (episode.ProductionYear.HasValue)
                    {
                        changed = true;
                    }
                }
            }
            else
            {
                if (!episode.IndexNumber.HasValue || forceRefresh)
                {
                    if (episode.IndexNumber != episodeInfo.EpisodeNumber)
                    {
                        changed = true;
                    }

                    episode.IndexNumber = episodeInfo.EpisodeNumber;
                }

                if (!episode.IndexNumberEnd.HasValue || forceRefresh)
                {
                    if (episode.IndexNumberEnd != episodeInfo.EndingEpsiodeNumber)
                    {
                        changed = true;
                    }

                    episode.IndexNumberEnd = episodeInfo.EndingEpsiodeNumber;
                }

                if (!episode.ParentIndexNumber.HasValue || forceRefresh)
                {
                    if (episode.ParentIndexNumber != episodeInfo.SeasonNumber)
                    {
                        changed = true;
                    }

                    episode.ParentIndexNumber = episodeInfo.SeasonNumber;
                }
            }

            if (!episode.ParentIndexNumber.HasValue)
            {
                var season = episode.Season;

                if (season != null)
                {
                    episode.ParentIndexNumber = season.IndexNumber;
                }
                else
                {
                    /*
                    Anime series don't generally have a season in their file name, however,
                    tvdb needs a season to correctly get the metadata.
                    Hence, a null season needs to be filled with something. */
                    //FIXME perhaps this would be better for tvdb parser to ask for season 1 if no season is specified
                    episode.ParentIndexNumber = 1;
                }

                if (episode.ParentIndexNumber.HasValue)
                {
                    changed = true;
                }
            }

            return changed;
        }

        public NamingOptions GetNamingOptions()
        {
            if (_namingOptions == null)
            {
                _namingOptions = new NamingOptions();
                _videoFileExtensions = _namingOptions.VideoFileExtensions;
            }

            return _namingOptions;
        }

        public ItemLookupInfo ParseName(string name)
        {
            var resolver = new VideoResolver(GetNamingOptions());

            var result = resolver.CleanDateTime(name);

            return new ItemLookupInfo
            {
                Name = resolver.TryCleanString(result.Name, out var newName) ? newName.ToString() : result.Name,
                Year = result.Year
            };
        }

        public IEnumerable<Video> FindTrailers(BaseItem owner, List<FileSystemMetadata> fileSystemChildren, IDirectoryService directoryService)
        {
            var namingOptions = GetNamingOptions();

            var files = owner.IsInMixedFolder ? new List<FileSystemMetadata>() : fileSystemChildren.Where(i => i.IsDirectory)
                .Where(i => string.Equals(i.Name, BaseItem.TrailerFolderName, StringComparison.OrdinalIgnoreCase))
                .SelectMany(i => _fileSystem.GetFiles(i.FullName, _videoFileExtensions, false, false))
                .ToList();

            var videoListResolver = new VideoListResolver(namingOptions);

            var videos = videoListResolver.Resolve(fileSystemChildren);

            var currentVideo = videos.FirstOrDefault(i => string.Equals(owner.Path, i.Files.First().Path, StringComparison.OrdinalIgnoreCase));

            if (currentVideo != null)
            {
                files.AddRange(currentVideo.Extras.Where(i => i.ExtraType == ExtraType.Trailer).Select(i => _fileSystem.GetFileInfo(i.Path)));
            }

            var resolvers = new IItemResolver[]
            {
                new GenericVideoResolver<Trailer>(this)
            };

            return ResolvePaths(files, directoryService, null, new LibraryOptions(), null, resolvers)
                .OfType<Trailer>()
                .Select(video =>
                {
                    // Try to retrieve it from the db. If we don't find it, use the resolved version
                    var dbItem = GetItemById(video.Id) as Trailer;

                    if (dbItem != null)
                    {
                        video = dbItem;
                    }

                    video.ParentId = Guid.Empty;
                    video.OwnerId = owner.Id;
                    video.ExtraType = ExtraType.Trailer;
                    video.TrailerTypes = new[] { TrailerType.LocalTrailer };

                    return video;

                    // Sort them so that the list can be easily compared for changes
                }).OrderBy(i => i.Path);
        }

        public IEnumerable<Video> FindExtras(BaseItem owner, List<FileSystemMetadata> fileSystemChildren, IDirectoryService directoryService)
        {
            var namingOptions = GetNamingOptions();

            var files = owner.IsInMixedFolder ? new List<FileSystemMetadata>() : fileSystemChildren.Where(i => i.IsDirectory)
                .Where(i => BaseItem.AllExtrasTypesFolderNames.Contains(i.Name ?? string.Empty, StringComparer.OrdinalIgnoreCase))
                .SelectMany(i => _fileSystem.GetFiles(i.FullName, _videoFileExtensions, false, false))
                .ToList();

            var videoListResolver = new VideoListResolver(namingOptions);

            var videos = videoListResolver.Resolve(fileSystemChildren);

            var currentVideo = videos.FirstOrDefault(i => string.Equals(owner.Path, i.Files.First().Path, StringComparison.OrdinalIgnoreCase));

            if (currentVideo != null)
            {
                files.AddRange(currentVideo.Extras.Where(i => i.ExtraType != ExtraType.Trailer).Select(i => _fileSystem.GetFileInfo(i.Path)));
            }

            return ResolvePaths(files, directoryService, null, new LibraryOptions(), null)
                .OfType<Video>()
                .Select(video =>
                {
                    // Try to retrieve it from the db. If we don't find it, use the resolved version
                    var dbItem = GetItemById(video.Id) as Video;

                    if (dbItem != null)
                    {
                        video = dbItem;
                    }

                    video.ParentId = Guid.Empty;
                    video.OwnerId = owner.Id;

                    SetExtraTypeFromFilename(video);

                    return video;

                    // Sort them so that the list can be easily compared for changes
                }).OrderBy(i => i.Path);
        }

        public string GetPathAfterNetworkSubstitution(string path, BaseItem ownerItem)
        {
            if (ownerItem != null)
            {
                var libraryOptions = GetLibraryOptions(ownerItem);
                if (libraryOptions != null)
                {
                    foreach (var pathInfo in libraryOptions.PathInfos)
                    {
                        if (string.IsNullOrWhiteSpace(pathInfo.Path) || string.IsNullOrWhiteSpace(pathInfo.NetworkPath))
                        {
                            continue;
                        }

                        var substitutionResult = SubstitutePathInternal(path, pathInfo.Path, pathInfo.NetworkPath);
                        if (substitutionResult.Item2)
                        {
                            return substitutionResult.Item1;
                        }
                    }
                }
            }

            var metadataPath = _configurationManager.Configuration.MetadataPath;
            var metadataNetworkPath = _configurationManager.Configuration.MetadataNetworkPath;

            if (!string.IsNullOrWhiteSpace(metadataPath) && !string.IsNullOrWhiteSpace(metadataNetworkPath))
            {
                var metadataSubstitutionResult = SubstitutePathInternal(path, metadataPath, metadataNetworkPath);
                if (metadataSubstitutionResult.Item2)
                {
                    return metadataSubstitutionResult.Item1;
                }
            }

            foreach (var map in _configurationManager.Configuration.PathSubstitutions)
            {
                if (!string.IsNullOrWhiteSpace(map.From))
                {
                    var substitutionResult = SubstitutePathInternal(path, map.From, map.To);
                    if (substitutionResult.Item2)
                    {
                        return substitutionResult.Item1;
                    }
                }
            }

            return path;
        }

        public string SubstitutePath(string path, string from, string to)
        {
            return SubstitutePathInternal(path, from, to).Item1;
        }

        private Tuple<string, bool> SubstitutePathInternal(string path, string from, string to)
        {
            if (string.IsNullOrWhiteSpace(path))
            {
                throw new ArgumentNullException(nameof(path));
            }
            if (string.IsNullOrWhiteSpace(from))
            {
                throw new ArgumentNullException(nameof(from));
            }
            if (string.IsNullOrWhiteSpace(to))
            {
                throw new ArgumentNullException(nameof(to));
            }

            from = from.Trim();
            to = to.Trim();

            var newPath = path.Replace(from, to, StringComparison.OrdinalIgnoreCase);
            var changed = false;

            if (!string.Equals(newPath, path, StringComparison.Ordinal))
            {
                if (to.IndexOf('/', StringComparison.Ordinal) != -1)
                {
                    newPath = newPath.Replace('\\', '/');
                }
                else
                {
                    newPath = newPath.Replace('/', '\\');
                }

                changed = true;
            }

            return new Tuple<string, bool>(newPath, changed);
        }

        private void SetExtraTypeFromFilename(Video item)
        {
            var resolver = new ExtraResolver(GetNamingOptions());

            var result = resolver.GetExtraInfo(item.Path);

            item.ExtraType = result.ExtraType;
        }

        public List<PersonInfo> GetPeople(InternalPeopleQuery query)
        {
            return _itemRepository.GetPeople(query);
        }

        public List<PersonInfo> GetPeople(BaseItem item)
        {
            if (item.SupportsPeople)
            {
                var people = GetPeople(new InternalPeopleQuery
                {
                    ItemId = item.Id
                });

                if (people.Count > 0)
                {
                    return people;
                }
            }

            return new List<PersonInfo>();
        }

        public List<Person> GetPeopleItems(InternalPeopleQuery query)
        {
            return _itemRepository.GetPeopleNames(query).Select(i =>
            {
                try
                {
                    return GetPerson(i);
                }
                catch (Exception ex)
                {
                    _logger.LogError(ex, "Error getting person");
                    return null;
                }

            }).Where(i => i != null).ToList();
        }

        public List<string> GetPeopleNames(InternalPeopleQuery query)
        {
            return _itemRepository.GetPeopleNames(query);
        }

        public void UpdatePeople(BaseItem item, List<PersonInfo> people)
        {
            if (!item.SupportsPeople)
            {
                return;
            }

            _itemRepository.UpdatePeople(item.Id, people);
        }

        public async Task<ItemImageInfo> ConvertImageToLocal(BaseItem item, ItemImageInfo image, int imageIndex)
        {
            foreach (var url in image.Path.Split('|'))
            {
                try
                {
                    _logger.LogDebug("ConvertImageToLocal item {0} - image url: {1}", item.Id, url);

                    await ProviderManager.SaveImage(item, url, image.Type, imageIndex, CancellationToken.None).ConfigureAwait(false);

                    item.UpdateToRepository(ItemUpdateType.ImageUpdate, CancellationToken.None);

                    return item.GetImageInfo(image.Type, imageIndex);
                }
                catch (HttpException ex)
                {
                    if (ex.StatusCode.HasValue && ex.StatusCode.Value == HttpStatusCode.NotFound)
                    {
                        continue;
                    }

                    throw;
                }
            }

            // Remove this image to prevent it from retrying over and over
            item.RemoveImage(image);
            item.UpdateToRepository(ItemUpdateType.ImageUpdate, CancellationToken.None);

            throw new InvalidOperationException();
        }

        public async Task AddVirtualFolder(string name, string collectionType, LibraryOptions options, bool refreshLibrary)
        {
            if (string.IsNullOrWhiteSpace(name))
            {
                throw new ArgumentNullException(nameof(name));
            }

            name = _fileSystem.GetValidFilename(name);

            var rootFolderPath = _configurationManager.ApplicationPaths.DefaultUserViewsPath;

            var virtualFolderPath = Path.Combine(rootFolderPath, name);
            while (Directory.Exists(virtualFolderPath))
            {
                name += "1";
                virtualFolderPath = Path.Combine(rootFolderPath, name);
            }

            var mediaPathInfos = options.PathInfos;
            if (mediaPathInfos != null)
            {
                var invalidpath = mediaPathInfos.FirstOrDefault(i => !Directory.Exists(i.Path));
                if (invalidpath != null)
                {
                    throw new ArgumentException("The specified path does not exist: " + invalidpath.Path + ".");
                }
            }

            LibraryMonitor.Stop();

            try
            {
                Directory.CreateDirectory(virtualFolderPath);

                if (!string.IsNullOrEmpty(collectionType))
                {
                    var path = Path.Combine(virtualFolderPath, collectionType + ".collection");

                    File.WriteAllBytes(path, Array.Empty<byte>());
                }

                CollectionFolder.SaveLibraryOptions(virtualFolderPath, options);

                if (mediaPathInfos != null)
                {
                    foreach (var path in mediaPathInfos)
                    {
                        AddMediaPathInternal(name, path, false);
                    }
                }
            }
            finally
            {
                if (refreshLibrary)
                {
                    await ValidateTopLibraryFolders(CancellationToken.None).ConfigureAwait(false);

                    StartScanInBackground();
                }
                else
                {
                    // Need to add a delay here or directory watchers may still pick up the changes
                    await Task.Delay(1000).ConfigureAwait(false);
                    LibraryMonitor.Start();
                }
            }
        }

        private void StartScanInBackground()
        {
            Task.Run(() =>
            {
                // No need to start if scanning the library because it will handle it
                ValidateMediaLibrary(new SimpleProgress<double>(), CancellationToken.None);
            });
        }

        private static bool ValidateNetworkPath(string path)
        {
            //if (Environment.OSVersion.Platform == PlatformID.Win32NT)
            //{
            //    // We can't validate protocol-based paths, so just allow them
            //    if (path.IndexOf("://", StringComparison.OrdinalIgnoreCase) == -1)
            //    {
            //        return Directory.Exists(path);
            //    }
            //}

            // Without native support for unc, we cannot validate this when running under mono
            return true;
        }

        private const string ShortcutFileExtension = ".mblink";

        public void AddMediaPath(string virtualFolderName, MediaPathInfo pathInfo)
        {
            AddMediaPathInternal(virtualFolderName, pathInfo, true);
        }

        private void AddMediaPathInternal(string virtualFolderName, MediaPathInfo pathInfo, bool saveLibraryOptions)
        {
            if (pathInfo == null)
            {
                throw new ArgumentNullException(nameof(pathInfo));
            }

            var path = pathInfo.Path;

            if (string.IsNullOrWhiteSpace(path))
            {
                throw new ArgumentException(nameof(path));
            }

            if (!Directory.Exists(path))
            {
                throw new FileNotFoundException("The path does not exist.");
            }

            if (!string.IsNullOrWhiteSpace(pathInfo.NetworkPath) && !ValidateNetworkPath(pathInfo.NetworkPath))
            {
                throw new FileNotFoundException("The network path does not exist.");
            }

            var rootFolderPath = _configurationManager.ApplicationPaths.DefaultUserViewsPath;
            var virtualFolderPath = Path.Combine(rootFolderPath, virtualFolderName);

            var shortcutFilename = Path.GetFileNameWithoutExtension(path);

            var lnk = Path.Combine(virtualFolderPath, shortcutFilename + ShortcutFileExtension);

            while (File.Exists(lnk))
            {
                shortcutFilename += "1";
                lnk = Path.Combine(virtualFolderPath, shortcutFilename + ShortcutFileExtension);
            }

            _fileSystem.CreateShortcut(lnk, _appHost.ReverseVirtualPath(path));

            RemoveContentTypeOverrides(path);

            if (saveLibraryOptions)
            {
                var libraryOptions = CollectionFolder.GetLibraryOptions(virtualFolderPath);

                var list = libraryOptions.PathInfos.ToList();
                list.Add(pathInfo);
                libraryOptions.PathInfos = list.ToArray();

                SyncLibraryOptionsToLocations(virtualFolderPath, libraryOptions);

                CollectionFolder.SaveLibraryOptions(virtualFolderPath, libraryOptions);
            }
        }

        public void UpdateMediaPath(string virtualFolderName, MediaPathInfo pathInfo)
        {
            if (pathInfo == null)
            {
                throw new ArgumentNullException(nameof(pathInfo));
            }

            if (!string.IsNullOrWhiteSpace(pathInfo.NetworkPath) && !ValidateNetworkPath(pathInfo.NetworkPath))
            {
                throw new FileNotFoundException("The network path does not exist.");
            }

            var rootFolderPath = _configurationManager.ApplicationPaths.DefaultUserViewsPath;
            var virtualFolderPath = Path.Combine(rootFolderPath, virtualFolderName);

            var libraryOptions = CollectionFolder.GetLibraryOptions(virtualFolderPath);

            SyncLibraryOptionsToLocations(virtualFolderPath, libraryOptions);

            var list = libraryOptions.PathInfos.ToList();
            foreach (var originalPathInfo in list)
            {
                if (string.Equals(pathInfo.Path, originalPathInfo.Path, StringComparison.Ordinal))
                {
                    originalPathInfo.NetworkPath = pathInfo.NetworkPath;
                    break;
                }
            }

            libraryOptions.PathInfos = list.ToArray();

            CollectionFolder.SaveLibraryOptions(virtualFolderPath, libraryOptions);
        }

        private void SyncLibraryOptionsToLocations(string virtualFolderPath, LibraryOptions options)
        {
            var topLibraryFolders = GetUserRootFolder().Children.ToList();
            var info = GetVirtualFolderInfo(virtualFolderPath, topLibraryFolders, null);

            if (info.Locations.Length > 0 && info.Locations.Length != options.PathInfos.Length)
            {
                var list = options.PathInfos.ToList();

                foreach (var location in info.Locations)
                {
                    if (!list.Any(i => string.Equals(i.Path, location, StringComparison.Ordinal)))
                    {
                        list.Add(new MediaPathInfo
                        {
                            Path = location
                        });
                    }
                }

                options.PathInfos = list.ToArray();
            }
        }

        public async Task RemoveVirtualFolder(string name, bool refreshLibrary)
        {
            if (string.IsNullOrWhiteSpace(name))
            {
                throw new ArgumentNullException(nameof(name));
            }

            var rootFolderPath = _configurationManager.ApplicationPaths.DefaultUserViewsPath;

            var path = Path.Combine(rootFolderPath, name);

            if (!Directory.Exists(path))
            {
                throw new FileNotFoundException("The media folder does not exist");
            }

            LibraryMonitor.Stop();

            try
            {
                Directory.Delete(path, true);
            }
            finally
            {
                CollectionFolder.OnCollectionFolderChange();

                if (refreshLibrary)
                {
                    await ValidateTopLibraryFolders(CancellationToken.None).ConfigureAwait(false);

                    StartScanInBackground();
                }
                else
                {
                    // Need to add a delay here or directory watchers may still pick up the changes
                    await Task.Delay(1000).ConfigureAwait(false);
                    LibraryMonitor.Start();
                }
            }
        }

        private void RemoveContentTypeOverrides(string path)
        {
            if (string.IsNullOrWhiteSpace(path))
            {
                throw new ArgumentNullException(nameof(path));
            }

            var removeList = new List<NameValuePair>();

            foreach (var contentType in _configurationManager.Configuration.ContentTypes)
            {
                if (string.IsNullOrWhiteSpace(contentType.Name))
                {
                    removeList.Add(contentType);
                }
                else if (_fileSystem.AreEqual(path, contentType.Name)
                    || _fileSystem.ContainsSubPath(path, contentType.Name))
                {
                    removeList.Add(contentType);
                }
            }

            if (removeList.Count > 0)
            {
                _configurationManager.Configuration.ContentTypes = _configurationManager.Configuration.ContentTypes
                    .Except(removeList)
                        .ToArray();

                _configurationManager.SaveConfiguration();
            }
        }

        public void RemoveMediaPath(string virtualFolderName, string mediaPath)
        {
            if (string.IsNullOrEmpty(mediaPath))
            {
                throw new ArgumentNullException(nameof(mediaPath));
            }

            var rootFolderPath = _configurationManager.ApplicationPaths.DefaultUserViewsPath;
            var virtualFolderPath = Path.Combine(rootFolderPath, virtualFolderName);

            if (!Directory.Exists(virtualFolderPath))
            {
                throw new FileNotFoundException(string.Format("The media collection {0} does not exist", virtualFolderName));
            }

            var shortcut = _fileSystem.GetFilePaths(virtualFolderPath, true)
                .Where(i => string.Equals(ShortcutFileExtension, Path.GetExtension(i), StringComparison.OrdinalIgnoreCase))
                .FirstOrDefault(f => _appHost.ExpandVirtualPath(_fileSystem.ResolveShortcut(f)).Equals(mediaPath, StringComparison.OrdinalIgnoreCase));

            if (!string.IsNullOrEmpty(shortcut))
            {
                _fileSystem.DeleteFile(shortcut);
            }

            var libraryOptions = CollectionFolder.GetLibraryOptions(virtualFolderPath);

            libraryOptions.PathInfos = libraryOptions
                .PathInfos
                .Where(i => !string.Equals(i.Path, mediaPath, StringComparison.Ordinal))
                .ToArray();

            CollectionFolder.SaveLibraryOptions(virtualFolderPath, libraryOptions);
        }
    }
}<|MERGE_RESOLUTION|>--- conflicted
+++ resolved
@@ -408,17 +408,10 @@
 
             item.SetParent(null);
 
-<<<<<<< HEAD
-            _itemRepository.DeleteItem(item.Id, CancellationToken.None);
+            _itemRepository.DeleteItem(item.Id);
             foreach (var child in children)
             {
-                _itemRepository.DeleteItem(child.Id, CancellationToken.None);
-=======
-            ItemRepository.DeleteItem(item.Id);
-            foreach (var child in children)
-            {
-                ItemRepository.DeleteItem(child.Id);
->>>>>>> 299541f1
+                _itemRepository.DeleteItem(child.Id);
             }
 
             _libraryItemsCache.TryRemove(item.Id, out BaseItem removed);
