using System;
using System.Linq;
using MediaBrowser.Common.Configuration;
using Microsoft.Extensions.DependencyInjection;
using Microsoft.Extensions.Logging;

namespace Jellyfin.Server.Migrations
{
    /// <summary>
    /// The class that knows which migrations to apply and how to apply them.
    /// </summary>
    public sealed class MigrationRunner
    {
        /// <summary>
        /// The list of known migrations, in order of applicability.
        /// </summary>
        private static readonly Type[] _migrationTypes =
        {
            typeof(Routines.DisableTranscodingThrottling),
            typeof(Routines.CreateUserLoggingConfigFile),
            typeof(Routines.MigrateActivityLogDb),
            typeof(Routines.RemoveDuplicateExtras),
<<<<<<< HEAD
            typeof(Routines.AddDefaultPluginRepository)
=======
            typeof(Routines.MigrateUserDb)
>>>>>>> 215ab39e
        };

        /// <summary>
        /// Run all needed migrations.
        /// </summary>
        /// <param name="host">CoreAppHost that hosts current version.</param>
        /// <param name="loggerFactory">Factory for making the logger.</param>
        public static void Run(CoreAppHost host, ILoggerFactory loggerFactory)
        {
            var logger = loggerFactory.CreateLogger<MigrationRunner>();
            var migrations = _migrationTypes
                .Select(m => ActivatorUtilities.CreateInstance(host.ServiceProvider, m))
                .OfType<IMigrationRoutine>()
                .ToArray();
            var migrationOptions = ((IConfigurationManager)host.ServerConfigurationManager).GetConfiguration<MigrationOptions>(MigrationsListStore.StoreKey);

            if (!host.ServerConfigurationManager.Configuration.IsStartupWizardCompleted && migrationOptions.Applied.Count == 0)
            {
                // If startup wizard is not finished, this is a fresh install.
                // Don't run any migrations, just mark all of them as applied.
                logger.LogInformation("Marking all known migrations as applied because this is a fresh install");
                migrationOptions.Applied.AddRange(migrations.Select(m => (m.Id, m.Name)));
                host.ServerConfigurationManager.SaveConfiguration(MigrationsListStore.StoreKey, migrationOptions);
                return;
            }

            var appliedMigrationIds = migrationOptions.Applied.Select(m => m.Id).ToHashSet();

            for (var i = 0; i < migrations.Length; i++)
            {
                var migrationRoutine = migrations[i];
                if (appliedMigrationIds.Contains(migrationRoutine.Id))
                {
                    logger.LogDebug("Skipping migration '{Name}' since it is already applied", migrationRoutine.Name);
                    continue;
                }

                logger.LogInformation("Applying migration '{Name}'", migrationRoutine.Name);

                try
                {
                    migrationRoutine.Perform();
                }
                catch (Exception ex)
                {
                    logger.LogError(ex, "Could not apply migration '{Name}'", migrationRoutine.Name);
                    throw;
                }

                // Mark the migration as completed
                logger.LogInformation("Migration '{Name}' applied successfully", migrationRoutine.Name);
                migrationOptions.Applied.Add((migrationRoutine.Id, migrationRoutine.Name));
                host.ServerConfigurationManager.SaveConfiguration(MigrationsListStore.StoreKey, migrationOptions);
                logger.LogDebug("Migration '{Name}' marked as applied in configuration.", migrationRoutine.Name);
            }
        }
    }
}<|MERGE_RESOLUTION|>--- conflicted
+++ resolved
@@ -20,11 +20,8 @@
             typeof(Routines.CreateUserLoggingConfigFile),
             typeof(Routines.MigrateActivityLogDb),
             typeof(Routines.RemoveDuplicateExtras),
-<<<<<<< HEAD
             typeof(Routines.AddDefaultPluginRepository)
-=======
             typeof(Routines.MigrateUserDb)
->>>>>>> 215ab39e
         };
 
         /// <summary>
