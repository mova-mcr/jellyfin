--- conflicted
+++ resolved
@@ -16,14 +16,7 @@
     public partial class JellyfinDb : DbContext
     {
         public virtual DbSet<ActivityLog> ActivityLogs { get; set; }
-<<<<<<< HEAD
-        public virtual DbSet<Group> Groups { get; set; }
-        public virtual DbSet<Permission> Permissions { get; set; }
-        public virtual DbSet<Preference> Preferences { get; set; }
-        public virtual DbSet<ProviderMapping> ProviderMappings { get; set; }
         public virtual DbSet<Data.Entities.User> Users { get; set; }
-=======
->>>>>>> bac4bf96
         /*public virtual DbSet<Artwork> Artwork { get; set; }
         public virtual DbSet<Book> Books { get; set; }
         public virtual DbSet<BookMetadata> BookMetadata { get; set; }
@@ -37,6 +30,7 @@
         public virtual DbSet<Episode> Episodes { get; set; }
         public virtual DbSet<EpisodeMetadata> EpisodeMetadata { get; set; }
         public virtual DbSet<Genre> Genres { get; set; }
+        public virtual DbSet<Group> Groups { get; set; }
         public virtual DbSet<Library> Libraries { get; set; }
         public virtual DbSet<LibraryItem> LibraryItems { get; set; }
         public virtual DbSet<LibraryRoot> LibraryRoot { get; set; }
@@ -49,10 +43,13 @@
         public virtual DbSet<MovieMetadata> MovieMetadata { get; set; }
         public virtual DbSet<MusicAlbum> MusicAlbums { get; set; }
         public virtual DbSet<MusicAlbumMetadata> MusicAlbumMetadata { get; set; }
+        public virtual DbSet<Permission> Permissions { get; set; }
         public virtual DbSet<Person> People { get; set; }
         public virtual DbSet<PersonRole> PersonRoles { get; set; }
         public virtual DbSet<Photo> Photo { get; set; }
         public virtual DbSet<PhotoMetadata> PhotoMetadata { get; set; }
+        public virtual DbSet<Preference> Preferences { get; set; }
+        public virtual DbSet<ProviderMapping> ProviderMappings { get; set; }
         public virtual DbSet<Rating> Ratings { get; set; }
 
         /// <summary>
@@ -66,7 +63,7 @@
         public virtual DbSet<Series> Series { get; set; }
         public virtual DbSet<SeriesMetadata> SeriesMetadata { get; set; }
         public virtual DbSet<Track> Tracks { get; set; }
-        public virtual DbSet<TrackMetadata> TrackMetadata { get; set; } */
+        public virtual DbSet<TrackMetadata> TrackMetadata { get; set; }*/
 
         /// <summary>
         /// Gets or sets the default connection string.
