--- conflicted
+++ resolved
@@ -18,7 +18,6 @@
         private readonly IConfigurationManager _config;
         private readonly IProviderManager _providerManager;
 
-<<<<<<< HEAD
         /// <summary>
         /// Initializes a new instance of the <see cref="SeasonNfoProvider"/> class.
         /// </summary>
@@ -27,13 +26,8 @@
         /// <param name="config">the configuration manager.</param>
         /// <param name="providerManager">The provider manager.</param>
         public SeasonNfoProvider(
-            ILogger logger,
+            ILogger<SeasonNfoProvider> logger,
             IFileSystem fileSystem,
-=======
-        public SeasonNfoProvider(
-            IFileSystem fileSystem,
-            ILogger<SeasonNfoProvider> logger,
->>>>>>> 008a76cf
             IConfigurationManager config,
             IProviderManager providerManager)
             : base(fileSystem)
